--- conflicted
+++ resolved
@@ -696,13 +696,6 @@
 }
 
 impl Class {
-<<<<<<< HEAD
-=======
-    pub fn contains_local(&self, name: &Name) -> bool {
-        self.args.iter().any(|t| t.contains_local(name))
-    }
-
->>>>>>> 0f586b6f
     pub fn subst(&self, subst: &[(Name, Type)]) -> Class {
         let mut changed = false;
         let args: Vec<Type> = self
@@ -879,20 +872,6 @@
         }
     }
 
-<<<<<<< HEAD
-=======
-    fn contains_local_type(&self, name: &Name) -> bool {
-        match self {
-            Instance::Local(c) => c.class.contains_local(name),
-            Instance::Global(i) => {
-                i.ty_args.iter().any(|t| t.contains_local(name))
-                    || i.args.iter().any(|i| i.contains_local_type(name))
-            }
-            Instance::Hole(_) => false,
-        }
-    }
-
->>>>>>> 0f586b6f
     pub fn is_type_ground(&self) -> bool {
         match self {
             Instance::Local(c) => c.class.is_ground(),
@@ -1699,23 +1678,6 @@
         true
     }
 
-<<<<<<< HEAD
-=======
-    pub fn contains_local_type(&self, name: &Name) -> bool {
-        match self {
-            Term::Var(_) => false,
-            Term::Abs(m) => m.binder_type.contains_local(name) || m.body.contains_local_type(name),
-            Term::App(m) => m.fun.contains_local_type(name) || m.arg.contains_local_type(name),
-            Term::Local(_) => false,
-            Term::Const(m) => {
-                m.ty_args.iter().any(|t| t.contains_local(name))
-                    || m.instances.iter().any(|i| i.contains_local_type(name))
-            }
-            Term::Hole(_) => false,
-        }
-    }
-
->>>>>>> 0f586b6f
     /// Returns the application `self l₁ ⋯ lₙ`.
     pub fn apply(&self, args: impl IntoIterator<Item = Term>) -> Term {
         let mut fun = self.clone();
