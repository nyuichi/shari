use std::{collections::HashMap, iter::zip, slice, vec};

use anyhow::bail;

use crate::{
    elab,
    parse::TokenTable,
    print::{OpTable, Pretty},
    proof::{self, Axiom, Expr, generalize, guard, mk_type_prop, ungeneralize, unguard},
    tt::{
        self, Class, ClassInstance, ClassType, Const, Delta, Id, Kappa, Kind, Local, LocalEnv,
        Name, QualifiedName, Term, Type, mk_const, mk_fresh_type_hole, mk_instance_local, mk_local,
        mk_type_arrow, mk_type_const, mk_type_local,
    },
};

#[derive(Debug, Clone)]
pub enum Cmd {
    Infix(CmdInfix),
    Infixr(CmdInfixr),
    Infixl(CmdInfixl),
    Prefix(CmdPrefix),
    Nofix(CmdNofix),
    Def(CmdDef),
    Axiom(CmdAxiom),
    Lemma(CmdLemma),
    Const(CmdConst),
    TypeConst(CmdTypeConst),
    TypeInductive(CmdTypeInductive),
    Inductive(CmdInductive),
    Structure(CmdStructure),
    Instance(CmdInstance),
    ClassStructure(CmdClassStructure),
    ClassInstance(CmdClassInstance),
}

#[derive(Clone, Debug)]
pub struct CmdInfix {
    pub op: String,
    pub prec: usize,
    pub entity: QualifiedName,
}

#[derive(Clone, Debug)]
pub struct CmdInfixr {
    pub op: String,
    pub prec: usize,
    pub entity: QualifiedName,
}

#[derive(Clone, Debug)]
pub struct CmdInfixl {
    pub op: String,
    pub prec: usize,
    pub entity: QualifiedName,
}

#[derive(Clone, Debug)]
pub struct CmdPrefix {
    pub op: String,
    pub prec: usize,
    pub entity: QualifiedName,
}

#[derive(Clone, Debug)]
pub struct CmdNofix {
    pub op: String,
    pub entity: QualifiedName,
}

#[derive(Clone, Debug)]
pub struct CmdDef {
    pub name: QualifiedName,
    pub local_types: Vec<Name>,
    pub local_classes: Vec<Class>,
    pub ty: Type,
    pub target: Term,
}

#[derive(Clone, Debug)]
pub struct CmdAxiom {
    pub name: QualifiedName,
    pub local_types: Vec<Name>,
    pub local_classes: Vec<Class>,
    pub target: Term,
}

#[derive(Clone, Debug)]
pub struct CmdLemma {
    pub name: QualifiedName,
    // TODO: Vec<Id>にする。generate_flesh_local_typeで使っているtype localはIdを自動生成するようにして、printのところで頑張る
    pub local_types: Vec<Name>,
    pub local_classes: Vec<Class>,
    pub target: Term,
    pub holes: Vec<(Id, Type)>,
    pub expr: Expr,
}

#[derive(Clone, Debug)]
pub struct CmdConst {
    pub name: QualifiedName,
    pub local_classes: Vec<Class>,
    pub local_types: Vec<Name>,
    pub ty: Type,
}

#[derive(Clone, Debug)]
pub struct CmdTypeConst {
    pub name: QualifiedName,
    pub kind: Kind,
}

#[derive(Clone, Debug)]
pub struct CmdTypeInductive {
    pub name: QualifiedName,
    pub local_id: Id,
    pub local_types: Vec<Name>,
    pub ctors: Vec<DataConstructor>,
}

#[derive(Clone, Debug)]
pub struct DataConstructor {
    pub name: QualifiedName,
    pub ty: Type,
}

#[derive(Clone, Debug)]
pub struct CmdInductive {
    pub name: QualifiedName,
    pub local_id: Id,
    pub local_types: Vec<Name>,
    pub params: Vec<Local>,
    pub target_ty: Type,
    pub ctors: Vec<Constructor>,
}

#[derive(Clone, Debug)]
pub struct Constructor {
    pub name: QualifiedName,
    pub target: Term,
}

#[derive(Clone, Debug)]
pub struct CmdStructure {
    pub name: QualifiedName,
    pub local_types: Vec<Name>,
    pub fields: Vec<StructureField>,
}

#[derive(Clone, Debug)]
pub enum StructureField {
    Const(StructureConst),
    Axiom(StructureAxiom),
}

#[derive(Clone, Debug)]
pub struct StructureConst {
    pub name: Name,
    pub ty: Type,
}

#[derive(Clone, Debug)]
pub struct StructureAxiom {
    pub name: Name,
    pub target: Term,
}

#[derive(Debug, Clone)]
pub struct CmdInstance {
    pub name: QualifiedName,
    pub local_types: Vec<Name>,
    pub local_classes: Vec<Class>,
    pub params: Vec<Local>,
    pub target_ty: Type,
    pub fields: Vec<InstanceField>,
}

#[derive(Clone, Debug)]
pub enum InstanceField {
    Def(InstanceDef),
    Lemma(InstanceLemma),
}

#[derive(Clone, Debug)]
pub struct InstanceDef {
    pub name: Name,
    pub ty: Type,
    pub target: Term,
}

#[derive(Clone, Debug)]
pub struct InstanceLemma {
    pub name: Name,
    pub target: Term,
    pub holes: Vec<(Id, Type)>,
    pub expr: Expr,
}

#[derive(Debug, Clone)]
pub struct CmdClassStructure {
    pub name: QualifiedName,
    pub local_types: Vec<Name>,
    pub fields: Vec<ClassStructureField>,
}

#[derive(Clone, Debug)]
pub enum ClassStructureField {
    Const(ClassStructureConst),
    Axiom(ClassStructureAxiom),
}

#[derive(Clone, Debug)]
pub struct ClassStructureConst {
    pub name: Name,
    pub ty: Type,
}

#[derive(Clone, Debug)]
pub struct ClassStructureAxiom {
    pub name: Name,
    pub target: Term,
}

#[derive(Debug, Clone)]
pub struct CmdClassInstance {
    pub name: QualifiedName,
    pub local_types: Vec<Name>,
    pub local_classes: Vec<Class>,
    pub target: Class,
    pub fields: Vec<ClassInstanceField>,
}

#[derive(Clone, Debug)]
pub enum ClassInstanceField {
    Def(ClassInstanceDef),
    Lemma(ClassInstanceLemma),
}

#[derive(Clone, Debug)]
pub struct ClassInstanceDef {
    pub name: Name,
    pub ty: Type,
    pub target: Term,
}

#[derive(Clone, Debug)]
pub struct ClassInstanceLemma {
    pub name: Name,
    pub target: Term,
    pub holes: Vec<(Id, Type)>,
    pub expr: Expr,
}

impl std::fmt::Display for Cmd {
    fn fmt(&self, f: &mut std::fmt::Formatter<'_>) -> std::fmt::Result {
        match self {
            Cmd::Infix(cmd) => write!(f, "infix {} {} {}", cmd.op, cmd.prec, cmd.entity),
            Cmd::Infixr(cmd) => write!(f, "infixr {} {} {}", cmd.op, cmd.prec, cmd.entity),
            Cmd::Infixl(cmd) => write!(f, "infixl {} {} {}", cmd.op, cmd.prec, cmd.entity),
            Cmd::Prefix(cmd) => write!(f, "prefix {} {} {}", cmd.op, cmd.prec, cmd.entity),
            Cmd::Nofix(cmd) => write!(f, "nofix {} {}", cmd.op, cmd.entity),
            Cmd::Def(cmd) => write!(
                f,
                "def {}.{{{}}} : {} := {}",
                cmd.name,
                cmd.local_types
                    .iter()
                    .map(|n| n.to_string())
                    .collect::<Vec<_>>()
                    .join(" "),
                cmd.ty,
                cmd.target
            ),
            Cmd::Axiom(cmd) => write!(
                f,
                "axiom {}.{{{}}} : {}",
                cmd.name,
                cmd.local_types
                    .iter()
                    .map(|n| n.to_string())
                    .collect::<Vec<_>>()
                    .join(" "),
                cmd.target
            ),
            Cmd::Lemma(cmd) => write!(
                f,
                "lemma {}.{{{}}} : {} := {}",
                cmd.name,
                cmd.local_types
                    .iter()
                    .map(|n| n.to_string())
                    .collect::<Vec<_>>()
                    .join(" "),
                cmd.target,
                cmd.expr
            ),
            Cmd::Const(cmd) => write!(
                f,
                "const {}.{{{}}} : {}",
                cmd.name,
                cmd.local_types
                    .iter()
                    .map(|n| n.to_string())
                    .collect::<Vec<_>>()
                    .join(" "),
                cmd.ty
            ),
            Cmd::TypeConst(cmd) => write!(f, "type const {} : {}", cmd.name, cmd.kind),
            Cmd::TypeInductive(cmd) => write!(
                f,
                "inductive {}.{{{}}} {{\n{}\n}}",
                cmd.name,
                cmd.local_types
                    .iter()
                    .map(|n| n.to_string())
                    .collect::<Vec<_>>()
                    .join(" "),
                cmd.ctors
                    .iter()
                    .map(|ctor| format!("{} : {}", ctor.name, ctor.ty))
                    .collect::<Vec<_>>()
                    .join("\n")
            ),
            Cmd::Inductive(cmd) => write!(
                f,
                "inductive {}.{{{}}} ({}) : {} {{\n{}\n}}",
                cmd.name,
                cmd.local_types
                    .iter()
                    .map(|n| n.to_string())
                    .collect::<Vec<_>>()
                    .join(" "),
                cmd.params
                    .iter()
                    .map(|p| format!("{} : {}", p.id, p.ty))
                    .collect::<Vec<_>>()
                    .join(", "),
                cmd.target_ty,
                cmd.ctors
                    .iter()
                    .map(|ctor| format!("{} : {}", ctor.name, ctor.target))
                    .collect::<Vec<_>>()
                    .join("\n")
            ),
            Cmd::Structure(cmd) => write!(
                f,
                "structure {}.{{{}}} {{\n{}\n}}",
                cmd.name,
                cmd.local_types
                    .iter()
                    .map(|n| n.to_string())
                    .collect::<Vec<_>>()
                    .join(" "),
                cmd.fields
                    .iter()
                    .map(|field| match field {
                        StructureField::Const(c) => format!("  constant {} : {}", c.name, c.ty),
                        StructureField::Axiom(a) => format!("  axiom {} : {}", a.name, a.target),
                    })
                    .collect::<Vec<_>>()
                    .join("\n")
            ),
            Cmd::Instance(cmd) => write!(
                f,
                "instance {}.{{{}}} ({}) : {} {{\n{}\n}}",
                cmd.name,
                cmd.local_types
                    .iter()
                    .map(|n| n.to_string())
                    .collect::<Vec<_>>()
                    .join(" "),
                cmd.params
                    .iter()
                    .map(|p| format!("{} : {}", p.id, p.ty))
                    .collect::<Vec<_>>()
                    .join(", "),
                cmd.target_ty,
                cmd.fields
                    .iter()
                    .map(|field| match field {
                        InstanceField::Def(d) =>
                            format!("  def {} : {} := {}", d.name, d.ty, d.target),
                        InstanceField::Lemma(l) =>
                            format!("  lemma {} : {} := {}", l.name, l.target, l.expr),
                    })
                    .collect::<Vec<_>>()
                    .join("\n")
            ),
            Cmd::ClassStructure(cmd) => write!(
                f,
                "class structure {}.{{{}}} {{\n{}\n}}",
                cmd.name,
                cmd.local_types
                    .iter()
                    .map(|n| n.to_string())
                    .collect::<Vec<_>>()
                    .join(" "),
                cmd.fields
                    .iter()
                    .map(|field| match field {
                        ClassStructureField::Const(c) =>
                            format!("  constant {} : {}", c.name, c.ty),
                        ClassStructureField::Axiom(a) =>
                            format!("  axiom {} : {}", a.name, a.target),
                    })
                    .collect::<Vec<_>>()
                    .join("\n")
            ),
            Cmd::ClassInstance(cmd) => write!(
                f,
                "class instance {}.{{{}}} : {} {{\n{}\n}}",
                cmd.name,
                cmd.local_types
                    .iter()
                    .map(|n| n.to_string())
                    .collect::<Vec<_>>()
                    .join(" "),
                cmd.target,
                cmd.fields
                    .iter()
                    .map(|field| match field {
                        ClassInstanceField::Def(d) =>
                            format!("  def {} : {} := {}", d.name, d.ty, d.target),
                        ClassInstanceField::Lemma(l) =>
                            format!("  lemma {} : {} := {}", l.name, l.target, l.expr),
                    })
                    .collect::<Vec<_>>()
                    .join("\n")
            ),
        }
    }
}

fn generate_fresh_local_type(local_types: &Vec<Name>) -> Name {
    const DEFAULT_NAME: &str = "u";
    const SUBSCRIPT_DIGITS: [char; 10] = ['₀', '₁', '₂', '₃', '₄', '₅', '₆', '₇', '₈', '₉'];

    let mut x = DEFAULT_NAME.to_string();
    'refresh: for refresh_index in 0.. {
        if refresh_index > 0 {
            let mut n = refresh_index;
            let mut chars = Vec::new();
            while n > 0 {
                let d = (n % 10) as usize;
                chars.push(SUBSCRIPT_DIGITS[d]);
                n /= 10;
            }
            x = format!("{DEFAULT_NAME}{}", chars.iter().rev().collect::<String>());
        }
        for local_type in local_types {
            if local_type.as_str() == x {
                continue 'refresh;
            }
        }
        break;
    }
    Name::intern(&x)
}

#[derive(Debug, Clone, Default)]
pub struct Eval {
    pub tt: TokenTable,
    pub pp: OpTable,
    pub type_const_table: HashMap<QualifiedName, Kind>,
    pub const_table: HashMap<QualifiedName, Const>,
    pub axiom_table: HashMap<QualifiedName, Axiom>,
    pub delta_table: HashMap<QualifiedName, Delta>,
    pub kappa_table: HashMap<QualifiedName, Kappa>,
    pub class_predicate_table: HashMap<QualifiedName, ClassType>,
    pub class_instance_table: HashMap<QualifiedName, ClassInstance>,
    pub structure_table: HashMap<QualifiedName, CmdStructure>,
    pub class_structure_table: HashMap<QualifiedName, CmdClassStructure>,
}

#[derive(Debug, Copy, Clone, PartialEq, Eq)]
pub enum Fixity {
    Infix,
    Infixl,
    Infixr,
    Nofix,
    Prefix,
}

#[derive(Debug, Clone, PartialEq, Eq)]
pub struct Operator {
    pub symbol: String,
    pub fixity: Fixity,
    pub prec: usize,
    pub entity: QualifiedName,
}

impl Eval {
    fn add_const(
        &mut self,
        name: QualifiedName,
        local_types: Vec<Name>,
        local_classes: Vec<Class>,
        ty: Type,
    ) {
        assert!(!self.const_table.contains_key(&name));
        for local_class in &local_classes {
            self.tt_env().check_wfc(
                &LocalEnv {
                    local_types: local_types.clone(),
                    local_classes: vec![],
                    locals: vec![],
                },
                local_class,
            );
        }
        self.tt_env().check_wft(
            &LocalEnv {
                local_types: local_types.clone(),
                local_classes: local_classes.clone(),
                locals: vec![],
            },
            &ty,
        );

        self.const_table.insert(
            name.clone(),
            Const {
                local_types,
                local_classes, // TODO: shrink
                ty,
            },
        );

        log::info!(
            "+ {}",
            Pretty::new(&self.pp, (&name, self.const_table.get(&name).unwrap()),)
        );
    }

    fn add_axiom(
        &mut self,
        name: QualifiedName,
        local_types: Vec<Name>,
        local_classes: Vec<Class>,
        target: Term,
    ) {
        assert!(!self.axiom_table.contains_key(&name));
        for local_class in &local_classes {
            self.tt_env().check_wfc(
                &LocalEnv {
                    local_types: local_types.clone(),
                    local_classes: vec![],
                    locals: vec![],
                },
                local_class,
            );
        }
        self.tt_env().check_wff(
            &mut LocalEnv {
                local_types: local_types.clone(),
                local_classes: local_classes.clone(),
                locals: vec![],
            },
            &target,
        );

        self.axiom_table.insert(
            name.clone(),
            Axiom {
                local_types,
                local_classes,
                target,
            },
        );

        log::info!(
            "+ {}",
            Pretty::new(&self.pp, (&name, self.axiom_table.get(&name).unwrap()),)
        );
    }

    fn add_type_const(&mut self, name: QualifiedName, kind: Kind) {
        assert!(!self.type_const_table.contains_key(&name));

        self.type_const_table.insert(name.clone(), kind.clone());

        log::info!(
            "+ {}",
            Pretty::new(&self.pp, (&name, self.type_const_table.get(&name).unwrap()),)
        );
    }

    fn add_class_predicate(&mut self, name: QualifiedName, ty: ClassType) {
        assert!(!self.class_predicate_table.contains_key(&name));

        self.class_predicate_table.insert(name.clone(), ty);

        log::info!(
            "+ {}",
            Pretty::new(
                &self.pp,
                self.class_predicate_table.get_key_value(&name).unwrap()
            )
        );
    }

    fn add_class_instance(
        &mut self,
        name: QualifiedName,
        local_types: Vec<Name>,
        local_classes: Vec<Class>,
        target: Class,
        method_table: HashMap<QualifiedName, Term>,
    ) {
        assert!(!self.class_instance_table.contains_key(&name));
        for local_class in &local_classes {
            self.tt_env().check_wfc(
                &LocalEnv {
                    local_types: local_types.clone(),
                    local_classes: vec![],
                    locals: vec![],
                },
                local_class,
            );
        }
        self.tt_env().check_wfc(
            &LocalEnv {
                local_types: local_types.clone(),
                local_classes: local_classes.clone(),
                locals: vec![],
            },
            &target,
        );
        // TODO: check method_table

        self.class_instance_table.insert(
            name.clone(),
            ClassInstance {
                local_types,
                local_classes,
                target,
                method_table,
            },
        );
    }

    fn add_delta(&mut self, name: QualifiedName, target: Term) {
        assert!(!self.delta_table.contains_key(&name));

        let Const {
            local_types,
            local_classes,
            ty,
        } = self
            .const_table
            .get(&name)
            .expect("constant must be defined before delta");

        self.tt_env().check_type(
            &mut LocalEnv {
                local_types: local_types.clone(),
                local_classes: local_classes.clone(),
                locals: vec![],
            },
            &target,
            ty,
        );

        self.delta_table.insert(
            name,
            Delta {
                local_types: local_types.clone(),
                local_classes: local_classes.clone(),
                height: self.tt_env().height(&target),
                target,
            },
        );
    }

    fn add_kappa(&mut self, name: QualifiedName) {
        assert!(!self.kappa_table.contains_key(&name));

        self.kappa_table.insert(name, Kappa);
    }

    fn has_const(&self, name: &QualifiedName) -> bool {
        self.const_table.contains_key(name)
    }

    fn has_axiom(&self, name: &QualifiedName) -> bool {
        self.axiom_table.contains_key(name)
    }

    fn has_type_const(&self, name: &QualifiedName) -> bool {
        self.type_const_table.contains_key(name)
    }

    fn has_class_predicate(&self, name: &QualifiedName) -> bool {
        self.class_predicate_table.contains_key(name)
    }

    fn has_class_instance(&self, name: &QualifiedName) -> bool {
        self.class_instance_table.contains_key(name)
    }

    fn elaborate_type(
        &self,
        local_env: &mut LocalEnv,
        ty: &Type,
        kind: Kind,
    ) -> anyhow::Result<()> {
        elab::elaborate_type(self.proof_env(), local_env, ty, kind)
    }

    fn elaborate_class(&self, local_env: &mut LocalEnv, c: &Class) -> anyhow::Result<()> {
        elab::elaborate_class(self.proof_env(), local_env, c)
    }

    fn elaborate_term(
        &self,
        local_env: &mut LocalEnv,
        target: &mut Term,
        ty: &Type,
    ) -> anyhow::Result<()> {
        elab::elaborate_term(self.proof_env(), local_env, target, ty)
    }

    fn elaborate_expr(
        &self,
        local_env: &mut LocalEnv,
        holes: Vec<(Id, Type)>,
        expr: &mut Expr,
        target: &Term,
    ) -> anyhow::Result<()> {
        elab::elaborate_expr(self.proof_env(), local_env, holes, expr, target)
    }

    fn tt_env(&self) -> tt::Env<'_> {
        tt::Env {
            type_const_table: &self.type_const_table,
            const_table: &self.const_table,
            delta_table: &self.delta_table,
            kappa_table: &self.kappa_table,
            class_predicate_table: &self.class_predicate_table,
            class_instance_table: &self.class_instance_table,
        }
    }

    fn proof_env(&self) -> proof::Env<'_> {
        proof::Env {
            axiom_table: &self.axiom_table,
            tt_env: self.tt_env(),
        }
    }

    pub fn run_cmd(&mut self, cmd: Cmd) -> anyhow::Result<()> {
        match cmd {
            Cmd::Infix(inner) => {
                let CmdInfix { op, prec, entity } = inner;
                let op = Operator {
                    symbol: op,
                    fixity: Fixity::Infix,
                    prec,
                    entity,
                };
                self.tt.add(op.clone())?;
                self.pp.add(op)?;
                Ok(())
            }
            Cmd::Infixr(inner) => {
                let CmdInfixr { op, prec, entity } = inner;
                let op = Operator {
                    symbol: op,
                    fixity: Fixity::Infixr,
                    prec,
                    entity,
                };
                self.tt.add(op.clone())?;
                self.pp.add(op)?;

                Ok(())
            }
            Cmd::Infixl(inner) => {
                let CmdInfixl { op, prec, entity } = inner;
                let op = Operator {
                    symbol: op,
                    fixity: Fixity::Infixl,
                    prec,
                    entity,
                };
                self.tt.add(op.clone())?;
                self.pp.add(op)?;

                Ok(())
            }
            Cmd::Prefix(inner) => {
                let CmdPrefix { op, prec, entity } = inner;
                let op = Operator {
                    symbol: op,
                    fixity: Fixity::Prefix,
                    prec,
                    entity,
                };
                self.tt.add(op.clone())?;
                self.pp.add(op)?;
                Ok(())
            }
            Cmd::Nofix(inner) => {
                let CmdNofix { op, entity } = inner;
                let op = Operator {
                    symbol: op,
                    fixity: Fixity::Nofix,
                    prec: usize::MAX,
                    entity,
                };
                self.tt.add(op.clone())?;
                self.pp.add(op)?;
                Ok(())
            }
            Cmd::Def(inner) => {
                let CmdDef {
                    name,
                    local_types,
                    local_classes,
                    ty,
                    mut target,
                } = inner;
                if self.has_const(&name) {
                    bail!("already defined");
                }
                for i in 0..local_types.len() {
                    for j in i + 1..local_types.len() {
                        if local_types[i] == local_types[j] {
                            bail!("duplicate type variables");
                        }
                    }
                }
<<<<<<< HEAD
=======
                for local_type_const in self.local_type_consts.iter().rev() {
                    if local_types.contains(local_type_const) {
                        // shadowed by the .{} binder
                        continue;
                    }
                    if !local_classes
                        .iter()
                        .any(|local_class| local_class.contains_local(local_type_const))
                        && !ty.contains_local(local_type_const)
                    {
                        // unused
                        continue;
                    }
                    local_types.insert(0, local_type_const.clone());
                }
>>>>>>> 0f586b6f
                let mut local_env = LocalEnv {
                    local_types: local_types.clone(),
                    local_classes: vec![],
                    locals: vec![],
                };
                for local_class in &local_classes {
                    self.elaborate_class(&mut local_env, local_class)?;
                    local_env.local_classes.push(local_class.clone());
                }
                self.elaborate_type(&mut local_env, &ty, Kind::base())?;
                self.elaborate_term(&mut local_env, &mut target, &ty)?;
                // well-formedness check is completed.
                self.add_const(
                    name.clone(),
                    local_types.clone(),
                    local_classes.clone(),
                    ty.clone(),
                );
                self.add_delta(name, target);
                Ok(())
            }
            Cmd::Axiom(inner) => {
                let CmdAxiom {
                    name,
                    local_types,
                    local_classes,
                    mut target,
                } = inner;
                if self.has_axiom(&name) {
                    bail!("already defined");
                }
                for i in 0..local_types.len() {
                    for j in i + 1..local_types.len() {
                        if local_types[i] == local_types[j] {
                            bail!("duplicate type variables");
                        }
                    }
                }
<<<<<<< HEAD
=======
                for local_type_const in self.local_type_consts.iter().rev() {
                    if local_types.contains(local_type_const) {
                        // shadowed by the .{} binder
                        continue;
                    }
                    if !local_classes
                        .iter()
                        .any(|local_class| local_class.contains_local(local_type_const))
                        && !target.contains_local_type(local_type_const)
                    {
                        // unused
                        continue;
                    }
                    local_types.insert(0, local_type_const.clone());
                }
>>>>>>> 0f586b6f
                let mut local_env = LocalEnv {
                    local_types: local_types.clone(),
                    local_classes: vec![],
                    locals: vec![],
                };
                for local_class in &local_classes {
                    self.elaborate_class(&mut local_env, local_class)?;
                    local_env.local_classes.push(local_class.clone());
                }
                self.elaborate_term(&mut local_env, &mut target, &mk_type_prop())?;
                // well-formedness check is completed.
                self.add_axiom(name, local_types, local_classes, target);
                Ok(())
            }
            Cmd::Lemma(inner) => {
                let CmdLemma {
                    name,
                    local_types,
                    local_classes,
                    mut target,
                    holes,
                    mut expr,
                } = inner;
                if self.has_axiom(&name) {
                    bail!("already defined");
                }
                for i in 0..local_types.len() {
                    for j in i + 1..local_types.len() {
                        if local_types[i] == local_types[j] {
                            bail!("duplicate type variables");
                        }
                    }
                }
<<<<<<< HEAD
=======
                for local_type_const in self.local_type_consts.iter().rev() {
                    if local_types.contains(local_type_const) {
                        // shadowed by the .{} binder
                        continue;
                    }
                    if !local_classes
                        .iter()
                        .any(|local_class| local_class.contains_local(local_type_const))
                        && !target.contains_local_type(local_type_const)
                    {
                        // unused
                        continue;
                    }
                    local_types.insert(0, local_type_const.clone());
                }
>>>>>>> 0f586b6f
                let mut local_env = LocalEnv {
                    local_types: local_types.clone(),
                    local_classes: vec![],
                    locals: vec![],
                };
                for local_class in &local_classes {
                    self.elaborate_class(&mut local_env, local_class)?;
                    local_env.local_classes.push(local_class.clone());
                }
                self.elaborate_term(&mut local_env, &mut target, &mk_type_prop())?;
                self.elaborate_expr(&mut local_env, holes.clone(), &mut expr, &target)?;
                self.proof_env().check_prop(
                    &mut local_env,
                    &mut proof::LocalEnv::default(),
                    &expr,
                    &target,
                );
                self.add_axiom(name, local_types, local_classes, target);
                Ok(())
            }
            Cmd::Const(inner) => {
                let CmdConst {
                    name,
                    local_types,
                    local_classes,
                    ty,
                } = inner;
                if self.has_const(&name) {
                    bail!("already defined");
                }
                for i in 0..local_types.len() {
                    for j in i + 1..local_types.len() {
                        if local_types[i] == local_types[j] {
                            bail!("duplicate type variables");
                        }
                    }
                }
<<<<<<< HEAD
=======
                for local_type_const in self.local_type_consts.iter().rev() {
                    if local_types.contains(local_type_const) {
                        // shadowed by the .{} binder
                        continue;
                    }
                    if !local_classes
                        .iter()
                        .any(|local_class| local_class.contains_local(local_type_const))
                        && !ty.contains_local(local_type_const)
                    {
                        // unused
                        continue;
                    }
                    local_types.insert(0, local_type_const.clone());
                }
>>>>>>> 0f586b6f
                let mut local_env = LocalEnv {
                    local_types: local_types.clone(),
                    local_classes: vec![],
                    locals: vec![],
                };
                for local_class in &local_classes {
                    self.elaborate_class(&mut local_env, local_class)?;
                    local_env.local_classes.push(local_class.clone());
                }
                self.elaborate_type(&mut local_env, &ty, Kind::base())?;
                self.add_const(name, local_types, local_classes, ty);
                Ok(())
            }
            Cmd::TypeConst(inner) => {
                let CmdTypeConst { name, kind } = inner;
                if self.has_type_const(&name) {
                    bail!("already defined");
                }
                self.add_type_const(name, kind);
                Ok(())
            }
            Cmd::TypeInductive(cmd) => self.run_type_inductive_cmd(cmd),
            Cmd::Inductive(cmd) => self.run_inductive_cmd(cmd),
            Cmd::Structure(cmd) => self.run_structure_cmd(cmd),
            Cmd::Instance(cmd) => self.run_instance_cmd(cmd),
            Cmd::ClassStructure(cmd) => self.run_class_structure_cmd(cmd),
            Cmd::ClassInstance(cmd) => self.run_class_instance_cmd(cmd),
        }
    }

    fn run_type_inductive_cmd(&mut self, cmd: CmdTypeInductive) -> anyhow::Result<()> {
        let CmdTypeInductive {
            name,
            local_id,
            local_types,
            ctors,
        } = cmd;
        let local_type_name = local_id
            .name()
            .expect("type inductive binder should have a name");
        if self.has_type_const(&name) {
            bail!("already defined");
        }
        for i in 0..local_types.len() {
            for j in i + 1..local_types.len() {
                if local_types[i] == local_types[j] {
                    bail!("duplicate type variables");
                }
            }
        }
        let mut local_env = LocalEnv {
            local_types: local_types.clone(),
            local_classes: vec![],
            locals: vec![],
        };
        local_env.local_types.insert(0, local_type_name.clone());
        for i in 0..ctors.len() {
            for j in i + 1..ctors.len() {
                if ctors[i].name == ctors[j].name {
                    bail!("duplicate constructors");
                }
            }
        }
        for ctor in &ctors {
            let ctor_name = name.extend(ctor.name.as_str());
            if self.has_const(&ctor_name) {
                bail!("already defined");
            }
            let ctor_spec_name = ctor_name.extend("spec");
            if self.has_const(&ctor_spec_name) {
                bail!("already defined");
            }
            self.elaborate_type(&mut local_env, &ctor.ty, Kind::base())?;
            let (args, target) = ctor.ty.unarrow();
            if target != mk_type_local(local_type_name.clone()) {
                bail!("invalid constructor: {}", ctor.ty);
            }
            for a in args {
                let (xs, head) = a.unarrow();
                for x in &xs {
                    if x.contains_local(&local_type_name) {
                        bail!("constructor violates strict positivity");
                    }
                }
                if head != mk_type_local(local_type_name.clone())
                    && head.contains_local(&local_type_name)
                {
                    bail!("nested inductive type is unsupported");
                }
            }
        }
        let ind_name = name.extend("ind");
        if self.has_axiom(&ind_name) {
            bail!("already defined");
        }
        let rec_name = name.extend("rec");
        if self.has_const(&rec_name) {
            bail!("already defined");
        }
        // well-formedness check is completed.

        // generate type constructor
        self.add_type_const(name.clone(), Kind(local_types.len()));

        // generate data constructors
        let target_ty = {
            // Foo u v
            mk_type_const(name.clone()).apply(local_types.iter().cloned().map(mk_type_local))
        };
        // Foo ↦ Foo u v
        let subst = [(local_type_name.clone(), target_ty.clone())];
        let mut cs = vec![];
        for ctor in &ctors {
            let ctor_name = name.extend(ctor.name.as_str());
            let ty = ctor.ty.subst(&subst);
            cs.push((ctor_name, ty));
        }
        for (name, ty) in cs {
            self.add_const(name, local_types.clone(), vec![], ty);
        }

        // generate the induction principle
        //
        // For the following definition of the type of ordinal numbers,
        //
        //   inductive ord : Type
        //   | limit : (ℕ → ord) → ord
        //   | succ : ord → ord
        //   | zero : ord
        //
        // the following induction principle is defined:
        //
        //   ind : ∀ α P,
        //           (∀ f, (∀ n, P (f n)) → P (limit f)) →
        //           (∀ α, P α → P (succ α)) →
        //           P zero →
        //           P α
        let motive = Local {
            id: Id::fresh_with_name(Name::intern("motive")),
            ty: mk_type_arrow(target_ty.clone(), mk_type_prop()),
        };
        let mut guards = vec![];
        for ctor in &ctors {
            let mut args = vec![];
            let (ctor_arg_tys, _) = ctor.ty.unarrow();
            for arg_ty in ctor_arg_tys {
                args.push(Local {
                    id: Id::fresh(),
                    ty: arg_ty,
                });
            }
            // induction hypotheses
            let mut ih_list = vec![];
            for arg in &args {
                let (xs_types, head) = arg.ty.unarrow();
                let xs: Vec<_> = xs_types
                    .into_iter()
                    .map(|x| Local {
                        id: Id::fresh(),
                        ty: x,
                    })
                    .collect();
                if head != mk_type_local(local_type_name.clone()) {
                    continue;
                }
                // ∀ xs, P (a xs)
                let mut a = mk_local(arg.id);
                a = a.apply(xs.iter().map(|x| mk_local(x.id)));
                let mut h = mk_local(motive.id);
                h = h.apply([a]);
                h = generalize(&h, &xs);
                ih_list.push(h);
            }
            // ∀ args, {IH} → P (C args)
            let ctor_name = name.extend(ctor.name.as_str());
            let mut a = mk_const(
                ctor_name,
                local_types.iter().cloned().map(mk_type_local).collect(),
                vec![],
            );
            a = a.apply(args.iter().map(|arg| mk_local(arg.id)));
            let mut target = mk_local(motive.id);
            target = target.apply([a]);
            target = guard(&target, ih_list);
            for arg in &mut args {
                arg.ty = arg.ty.subst(&subst);
            }
            target = generalize(&target, &args);
            guards.push(target);
        }
        // ∀ x P, {guards} → P x
        let x = Local {
            id: Id::fresh_with_name(Name::intern("x")),
            ty: target_ty.clone(),
        };
        let mut target = mk_local(motive.id);
        target = target.apply([mk_local(x.id)]);
        target = guard(&target, guards);
        target = generalize(&target, &[x, motive]);
        self.add_axiom(ind_name, local_types.clone(), vec![], target);

        // generate the recursion principle
        //
        // For ord, the following recursor is defined:
        //
        //   rec.{u} : ord → ((ℕ → ord) → (ℕ → u) → u) → (ord → u → u) → u → u
        //
        // together with the following rules:
        //
        //   rec (limit f) ≡ λ k₁ k₂ k₃, k₁ f (λ x, rec (f x) k₁ k₂ k₃)
        //   rec (succ α) ≡ λ k₁ k₂ k₃, k₂ α (rec α k₁ k₂ k₃)
        //   rec zero ≡ λ k₁ k₂ k₃, k₃
        //
        let rec_ty_var = generate_fresh_local_type(&local_types);
        let mut rec_local_types = local_types.clone();
        rec_local_types.push(rec_ty_var.clone());
        let mut ctor_params_list = vec![];
        for ctor in &ctors {
            let mut ctor_params = vec![];
            let (ctor_param_tys, _) = ctor.ty.unarrow();
            for ctor_param_ty in ctor_param_tys {
                let ctor_param_ty = ctor_param_ty.subst(&subst);
                ctor_params.push(Local {
                    id: Id::fresh(),
                    ty: ctor_param_ty,
                });
            }
            ctor_params_list.push(ctor_params);
        }
        let mut cont_params = vec![];
        for _ in &ctors {
            cont_params.push(Id::fresh_with_name(Name::intern("k")));
        }
        let mut cont_param_tys = vec![];
        let mut rhs_bodies = vec![];
        for ((ctor, cont), ctor_params) in ctors
            .iter()
            .zip(cont_params.iter())
            .zip(ctor_params_list.iter())
        {
            let mut cont_arg_tys = vec![];
            let mut target = mk_local(*cont);

            // pass the constructor arguments through
            for param in ctor_params {
                cont_arg_tys.push(param.ty.clone());
                target = target.apply([mk_local(param.id)]);
            }
            // stepping
            let (ctor_arg_tys, _) = ctor.ty.unarrow();
            for (ctor_arg, param) in zip(ctor_arg_tys, ctor_params) {
                let (arg_tys, ctor_arg_target) = ctor_arg.unarrow();
                if ctor_arg_target != mk_type_local(local_type_name.clone()) {
                    continue;
                }
                let t =
                    ctor_arg.subst(&[(local_type_name.clone(), mk_type_local(rec_ty_var.clone()))]);
                cont_arg_tys.push(t);

                let binders: Vec<_> = arg_tys
                    .into_iter()
                    .map(|arg_ty| Local {
                        id: Id::fresh(),
                        ty: arg_ty,
                    })
                    .collect();
                let mut m = mk_const(
                    rec_name.clone(),
                    rec_local_types.iter().cloned().map(mk_type_local).collect(),
                    vec![],
                );
                let mut a = mk_local(param.id);
                a = a.apply(binders.iter().map(|x| mk_local(x.id)));
                m = m.apply([a]);
                m = m.apply(cont_params.iter().map(|&k| mk_local(k)));
                m = m.abs(&binders);
                target = target.apply([m]);
            }

            let cont_param_ty = mk_type_local(rec_ty_var.clone()).arrow(cont_arg_tys);
            cont_param_tys.push(cont_param_ty);

            rhs_bodies.push(target);
        }
        let rec_ty = mk_type_local(rec_ty_var.clone())
            .arrow(cont_param_tys.clone())
            .arrow([target_ty]);
        self.add_const(rec_name.clone(), rec_local_types.clone(), vec![], rec_ty);

        let mut rhs_binders = vec![];
        for (x, t) in zip(cont_params, &cont_param_tys) {
            rhs_binders.push(Local {
                id: x,
                ty: t.clone(),
            });
        }
        for ((rhs_body, ctor_params), ctor) in zip(zip(rhs_bodies, ctor_params_list), &ctors) {
            let mut lhs = mk_const(
                rec_name.clone(),
                rec_local_types.iter().cloned().map(mk_type_local).collect(),
                vec![],
            );
            let ctor_name = name.extend(ctor.name.as_str());
            let mut lhs_arg = mk_const(
                ctor_name.clone(),
                local_types.iter().cloned().map(mk_type_local).collect(),
                vec![],
            );
            lhs_arg = lhs_arg.apply(ctor_params.iter().map(|x| mk_local(x.id)));
            lhs = lhs.apply([lhs_arg]);

            let mut rhs = rhs_body;
            rhs = rhs.abs(&rhs_binders);

            let eq_ty = mk_type_local(rec_ty_var.clone()).arrow(cont_param_tys.clone());

            let mut spec = mk_const(QualifiedName::intern("eq"), vec![eq_ty], vec![]);
            spec = spec.apply([lhs, rhs]);
            spec = generalize(&spec, &ctor_params);

            let ctor_spec_name = ctor_name.extend("spec");
            self.add_axiom(ctor_spec_name, rec_local_types.clone(), vec![], spec);
        }
        Ok(())
    }

    fn run_inductive_cmd(&mut self, cmd: CmdInductive) -> anyhow::Result<()> {
        // Given the following inductive predicate:
        //
        //   inductive P.{u} (x : τ) : σ → Prop
        //   | intro : ∀ y, φ → (∀ z, ψ → P M) → P N
        //
        // the following set of delcarations is generated:
        //
        //  const P.{u} : τ → σ → Prop
        //  axiom P.intro.{u} (x : τ) : ∀ y, φ → (∀ z, ψ → P.{u} x M) → P.{u} x N
        //  axiom P.ind.{u} (x : τ) (w : σ) (C : σ → Prop)
        //  : P x w → (∀ y, φ → (∀ z, ψ → P x M) → (∀ z, ψ → C M) → C N) → C w
        //
        let CmdInductive {
            name,
<<<<<<< HEAD
            local_name,
            local_types,
=======
            local_id,
            mut local_types,
>>>>>>> 0f586b6f
            params,
            target_ty,
            mut ctors,
        } = cmd;
        if self.has_const(&name) {
            bail!("already defined");
        }
        for i in 0..local_types.len() {
            for j in i + 1..local_types.len() {
                if local_types[i] == local_types[j] {
                    bail!("duplicate type variables");
                }
            }
        }
<<<<<<< HEAD
=======
        for local_type_const in self.local_type_consts.iter().rev() {
            if local_types.contains(local_type_const) {
                // shadowed by the .{} binder
                continue;
            }
            if !params
                .iter()
                .any(|param| param.ty.contains_local(local_type_const))
                && !target_ty.contains_local(local_type_const)
            {
                // unused
                continue;
            }
            local_types.insert(0, local_type_const.clone());
        }
>>>>>>> 0f586b6f
        let mut local_env = LocalEnv {
            local_types: local_types.clone(),
            local_classes: vec![],
            locals: vec![],
        };
        for i in 0..params.len() {
            for j in i + 1..params.len() {
                if params[i].id == params[j].id {
                    bail!("duplicate parameters");
                }
            }
        }
        for param in &params {
            self.elaborate_type(&mut local_env, &param.ty, Kind::base())?;
            local_env.locals.push(param.clone());
        }
        self.elaborate_type(&mut local_env, &target_ty, Kind::base())?;
        if target_ty.target() != &mk_type_prop() {
            bail!("the target type of an inductive predicate must be Prop");
        }
        for i in 0..ctors.len() {
            for j in i + 1..ctors.len() {
                if ctors[i].name == ctors[j].name {
                    bail!("duplicate constructors");
                }
            }
        }
        local_env.locals.insert(
            0,
            Local {
                id: local_id,
                ty: target_ty.clone(),
            },
        );
        let mut ctor_params_list = vec![];
        let mut ctor_args_list = vec![];
        let mut ctor_target_list = vec![];
        let mut ctor_ind_args_list = vec![];
        for ctor in &mut ctors {
            let ctor_name = name.extend(ctor.name.as_str());
            if self.has_axiom(&ctor_name) {
                bail!("already defined");
            }
            self.elaborate_term(&mut local_env, &mut ctor.target, &mk_type_prop())?;

            let (ctor_params, m) = ungeneralize(&ctor.target);
            ctor_params_list.push(ctor_params.clone());
            let (ctor_args, m) = unguard(&m);
            ctor_args_list.push(ctor_args.clone());
            if !m.head().alpha_eq(&mk_local(local_id)) {
                bail!(
                    "invalid constructor. Currently only Horn clauses are supported in inductive clauses: {m}"
                );
            }
            for a in m.args() {
                if a.contains_local(local_id) {
                    bail!("invalid target");
                }
            }
            ctor_target_list.push(m.clone());
            let mut ctor_ind_args = vec![];
            for ctor_arg in &ctor_args {
                let mut current = ctor_arg.clone();
                loop {
                    let (params, body) = ungeneralize(&current);
                    let (args, next) = unguard(&body);
                    if params.is_empty() && args.is_empty() {
                        break;
                    }
                    current = next;
                }
                if current.contains_local(local_id) {
                    if !current.head().alpha_eq(&mk_local(local_id)) {
                        bail!("invalid target");
                    }
                    for a in current.args() {
                        if a.contains_local(local_id) {
                            bail!("invalid target");
                        }
                    }
                    ctor_ind_args.push(ctor_arg.clone());
                }
            }
            ctor_ind_args_list.push(ctor_ind_args);
        }
        local_env.locals.remove(0);
        let ind_name = name.extend("ind");
        if self.has_axiom(&ind_name) {
            bail!("already defined");
        }
        // well-formedness check is completed.

        // inductive P.{u} (x : τ) : σ → Prop
        // ↦ const P.{u} : τ → σ → Prop
        let mut param_types = vec![];
        for param in &params {
            param_types.push(param.ty.clone());
        }
        let pred_ty = target_ty.arrow(param_types);
        self.add_const(name.clone(), local_types.clone(), vec![], pred_ty);

        // inductive P.{u} (x : τ) : σ → Prop
        // | intro : ∀ y, φ → (∀ z, ψ → P M) → P N
        // ↦ axiom P.intro.{u} (x : τ) : ∀ y, φ → (∀ z, ψ → P.{u} x M) → P.{u} x N
        for ctor in &ctors {
            let ctor_name = name.extend(ctor.name.as_str());
            let mut target = ctor.target.clone();
            // P.{u} x
            let mut stash = mk_const(
                name.clone(),
                local_types
                    .iter()
                    .map(|name| mk_type_local(name.clone()))
                    .collect(),
                vec![],
            );
            stash = stash.apply(params.iter().map(|param| mk_local(param.id)));
            let subst = [(local_id, stash)];
            let new_target = target.subst(&subst);
            target = new_target;
            target = generalize(&target, &params);
            self.add_axiom(ctor_name, local_types.clone(), vec![], target);
        }

        // inductive P.{u} (x : τ) : σ → Prop
        // | intro : ∀ y, φ → (∀ z, ψ → P M) → P N
        // ↦ axiom P.ind.{u} (x : τ) (w : σ) (C : σ → Prop)
        //  : P x w → (∀ y, φ → (∀ z, ψ → P x M) → (∀ z, ψ → C M) → C N) → C w
        let (index_types, _) = target_ty.unarrow();
        let indexes = index_types
            .into_iter()
            .map(|t| Local {
                id: Id::fresh(),
                ty: t,
            })
            .collect::<Vec<_>>();
        let motive = Local {
            id: Id::fresh_with_name(Name::intern("motive")),
            ty: target_ty.clone(),
        };
        // C w
        let mut target = mk_local(motive.id);
        target = target.apply(indexes.iter().map(|index| mk_local(index.id)));
        let mut guards = vec![];
        // (∀ y, φ → (∀ z, ψ → P x M) → (∀ z, ψ → C M) → C N) → C w
        for (ctor_params, (mut ctor_args, (ctor_target, mut ctor_ind_args))) in zip(
            ctor_params_list,
            zip(ctor_args_list, zip(ctor_target_list, ctor_ind_args_list)),
        ) {
            // P ↦ C
            let subst_with_motive = [(local_id, mk_local(motive.id))];

            let mut guard_term = ctor_target;

            // C N
            let new_guard = guard_term.subst(&subst_with_motive);
            guard_term = new_guard;

            // (∀ z, ψ → C M) → C N
            for ctor_ind_arg in &mut ctor_ind_args {
                let new_arg = ctor_ind_arg.subst(&subst_with_motive);
                *ctor_ind_arg = new_arg;
            }
            guard_term = guard(&guard_term, ctor_ind_args);

            // P ↦ P.{u} x
            let mut stash = mk_const(
                name.clone(),
                local_types
                    .iter()
                    .map(|name| mk_type_local(name.clone()))
                    .collect(),
                vec![],
            );
            stash = stash.apply(params.iter().map(|param| mk_local(param.id)));
            let subst = [(local_id, stash)];

            // φ → (∀ z, ψ → P x M) → (∀ z, ψ → C M) → C N
            for ctor_arg in &mut ctor_args {
                let new_arg = ctor_arg.subst(&subst);
                *ctor_arg = new_arg;
            }
            guard_term = guard(&guard_term, ctor_args);

            // ∀ y, φ → (∀ z, ψ → P x M) → (∀ z, ψ → C M) → C N
            guard_term = generalize(&guard_term, &ctor_params);

            guards.push(guard_term);
        }
        target = guard(&target, guards);

        let mut p = mk_const(
            name.clone(),
            local_types
                .iter()
                .map(|name| mk_type_local(name.clone()))
                .collect(),
            vec![],
        );
        p = p.apply(params.iter().map(|param| mk_local(param.id)));
        p = p.apply(indexes.iter().map(|index| mk_local(index.id)));
        target = guard(&target, [p]);

        target = generalize(&target, &[motive]);
        target = generalize(&target, &indexes);
        target = generalize(&target, &params);

        self.add_axiom(ind_name, local_types, vec![], target);
        Ok(())
    }

    fn run_structure_cmd(&mut self, cmd: CmdStructure) -> anyhow::Result<()> {
        // Use the inhab type as a prototypical example:
        //
        // structure inhab u := {
        //  const rep : set u
        //  axiom inhabited : ∃ x, x ∈ rep
        // }
        let CmdStructure {
            name,
            local_types,
            mut fields,
        } = cmd;
        if self.has_type_const(&name) {
            bail!("already defined");
        }
        for i in 0..local_types.len() {
            for j in i + 1..local_types.len() {
                if local_types[i] == local_types[j] {
                    bail!("duplicate type variables");
                }
            }
        }
        let mut local_env = LocalEnv {
            local_types: local_types.clone(),
            local_classes: vec![],
            locals: vec![],
        };
        let mut const_field_names: Vec<Name> = vec![];
        let mut axiom_field_names: Vec<Name> = vec![];
        for field in &mut fields {
            match field {
                StructureField::Const(StructureConst {
                    name: field_name,
                    ty: field_ty,
                }) => {
                    let field_name = field_name.clone();
                    let fullname = name.extend(field_name.as_str());
                    if self.has_const(&fullname) {
                        bail!("already defined");
                    }
                    if const_field_names.contains(&field_name) {
                        bail!("duplicate const field");
                    }
                    const_field_names.push(field_name.clone());
                    self.elaborate_type(&mut local_env, field_ty, Kind::base())?;
                    local_env.locals.push(Local {
                        id: Id::from_name(field_name.clone()),
                        ty: field_ty.clone(),
                    });
                }
                StructureField::Axiom(StructureAxiom {
                    name: field_name,
                    target,
                }) => {
                    let field_name = field_name.clone();
                    let fullname = name.extend(field_name.as_str());
                    if self.has_axiom(&fullname) {
                        bail!("already defined");
                    }
                    if axiom_field_names.contains(&field_name) {
                        bail!("duplicate axiom field");
                    }
                    axiom_field_names.push(field_name);
                    self.elaborate_term(&mut local_env, target, &mk_type_prop())?;
                }
            }
        }
        let rec_name = name.extend("rec");
        if self.has_const(&rec_name) {
            bail!("already defined");
        }
        let abs_name = name.extend("abs");
        if self.has_axiom(&abs_name) {
            bail!("already defined");
        }
        let ext_name = name.extend("ext");
        if self.has_axiom(&ext_name) {
            bail!("already defined");
        }
        // well-formedness check is completed.
        self.structure_table.insert(
            name.clone(),
            CmdStructure {
                name: name.clone(),
                local_types: local_types.clone(),
                fields: fields.clone(),
            },
        );
        self.add_type_const(name.clone(), Kind(local_types.len()));

        // inhab u
        let this = Local {
            id: Id::fresh_with_name(Name::intern("this")),
            ty: {
                mk_type_const(name.clone()).apply(local_types.iter().cloned().map(mk_type_local))
            },
        };

        let mut const_fields = vec![];
        for field in &fields {
            if let StructureField::Const(StructureConst {
                name: field_name,
                ty,
            }) = field
            {
                const_fields.push(Local {
                    id: Id::from_name(field_name.clone()),
                    ty: ty.clone(),
                });
            }
        }

        // generate recursor
        //   rec.{u, α} : inhab u → (set u → α) → α
        let ret_ty = generate_fresh_local_type(&local_types);
        let mut rec_local_types = local_types.clone();
        rec_local_types.push(ret_ty.clone());
        let rec_ty = mk_type_local(ret_ty.clone()).arrow(vec![
            this.ty.clone(),
            mk_type_local(ret_ty.clone()).arrow(const_fields.iter().map(|field| field.ty.clone())),
        ]);
        self.add_const(rec_name.clone(), rec_local_types, vec![], rec_ty);

        let mut subst = vec![];
        for field in &fields {
            match field {
                StructureField::Const(StructureConst {
                    name: field_name,
                    ty: field_ty,
                }) => {
                    // rep : set u
                    // ↦ def inhab.rep.{u} : inhab u → set u := λ (this : inhab u), inhab.rec.{u, set u} this (λ (rep : set u), rep)
                    let fullname = name.extend(field_name.as_str());
                    let ty = field_ty.arrow([this.ty.clone()]);
                    self.add_const(fullname.clone(), local_types.clone(), vec![], ty);

                    let mut target = mk_const(
                        rec_name.clone(),
                        local_types
                            .iter()
                            .cloned()
                            .map(mk_type_local)
                            .chain([field_ty.clone()])
                            .collect(),
                        vec![],
                    );
                    target = target.apply([mk_local(this.id), {
                        let mut target = mk_local(Id::from_name(field_name.clone()));
                        target = target.abs(&const_fields);
                        target
                    }]);
                    target = target.abs(slice::from_ref(&this));
                    self.add_delta(fullname.clone(), target);

                    // rep ↦ inhab.rep.{u} this
                    let mut target = mk_const(
                        fullname,
                        local_types.iter().cloned().map(mk_type_local).collect(),
                        vec![],
                    );
                    target = target.apply([mk_local(this.id)]);
                    subst.push((Id::from_name(field_name.clone()), target));
                }
                StructureField::Axiom(StructureAxiom {
                    name: field_name,
                    target,
                }) => {
                    let fullname = name.extend(field_name.as_str());
                    let mut target = target.clone();
                    let new_target = target.subst(&subst);
                    target = new_target;
                    target = generalize(&target, slice::from_ref(&this));
                    self.add_axiom(fullname, local_types.clone(), vec![], target);
                }
            }
        }
        // generate abstraction principle
        // axiom inhab.abs.{u} (s : set u) : (∃ x, x ∈ s) → ∃ this, s = inhab.rep this
        let mut params = vec![];
        let mut guards = vec![];
        let mut chars = vec![];
        let mut subst = vec![];
        for field in &fields {
            match field {
                StructureField::Const(StructureConst {
                    name: field_name,
                    ty: field_ty,
                }) => {
                    // (s : set u)
                    let param = Local {
                        id: Id::fresh_from(Id::from_name(field_name.clone())),
                        ty: field_ty.clone(),
                    };

                    // inhab.rep this
                    let fullname = name.extend(field_name.as_str());
                    let mut rhs = mk_const(
                        fullname,
                        local_types.iter().cloned().map(mk_type_local).collect(),
                        vec![],
                    );
                    rhs = rhs.apply([mk_local(this.id)]);

                    // s = inhab.rep this
                    let mut char =
                        mk_const(QualifiedName::intern("eq"), vec![field_ty.clone()], vec![]);
                    char = char.apply([mk_local(param.id), rhs]);
                    chars.push(char);

                    // rep ↦ s
                    subst.push((Id::from_name(field_name.clone()), mk_local(param.id)));

                    params.push(param);
                }
                StructureField::Axiom(StructureAxiom { target, .. }) => {
                    let mut target = target.clone();
                    let new_target = target.subst(&subst);
                    target = new_target;
                    guards.push(target);
                }
            }
        }
        let mut abs = mk_const(
            QualifiedName::intern("exists"),
            vec![this.ty.clone()],
            vec![],
        );
        abs = abs.apply([{
            let mut char = chars
                .into_iter()
                .reduce(|left, right| {
                    let mut conj = mk_const(QualifiedName::intern("and"), vec![], vec![]);
                    conj = conj.apply([left, right]);
                    conj
                })
                .unwrap_or_else(|| mk_const(QualifiedName::intern("true"), vec![], vec![]));
            char = char.abs(slice::from_ref(&this));
            char
        }]);
        abs = guard(&abs, guards);
        abs = generalize(&abs, &params);
        self.add_axiom(abs_name, local_types.clone(), vec![], abs);

        // generate extensionality
        // axiom inhab.ext.{u} (this₁ this₂ : inhab u) : inhab.rep this₁ = inhab.rep this₂ → this₁ = this₂
        let this1 = Local {
            id: Id::fresh_with_name(Name::intern("this₁")),
            ty: this.ty.clone(),
        };
        let this2 = Local {
            id: Id::fresh_with_name(Name::intern("this₂")),
            ty: this.ty.clone(),
        };
        let mut guards = vec![];
        for field in &const_fields {
            let fullname = name.extend(field.id.as_str());
            let proj = mk_const(
                fullname,
                local_types.iter().cloned().map(mk_type_local).collect(),
                vec![],
            );

            let mut lhs = proj.clone();
            lhs = lhs.apply([mk_local(this1.id)]);
            let mut rhs = proj;
            rhs = rhs.apply([mk_local(this2.id)]);

            let mut guard = mk_const(QualifiedName::intern("eq"), vec![field.ty.clone()], vec![]);
            guard = guard.apply([lhs, rhs]);
            guards.push(guard);
        }
        let mut target = mk_const(QualifiedName::intern("eq"), vec![this.ty.clone()], vec![]);
        target = target.apply([mk_local(this1.id), mk_local(this2.id)]);
        target = guard(&target, guards);
        target = generalize(&target, &[this1, this2]);
        self.add_axiom(ext_name, local_types.clone(), vec![], target);
        Ok(())
    }

    fn run_instance_cmd(&mut self, cmd: CmdInstance) -> anyhow::Result<()> {
        // instance power.inhab.{u} (A : set u) : inhab (set u) := {
        //   def rep := power A
        //   lemma inhabited := exists.intro empty_in_power
        // }
        //
        // generates:
        //
        //   def power.inhab.rep.{u} (A : set u) : set (set u) := power A
        //   lemma power.inhab.inhabited.{u} : ∃ a, a ∈ power.inhab.rep A := (..)
        //   const power.inhab.{u} : set u → inhab (set u)
        //   axiom power.inhab.spec.{u} (A : set u) : inhab.rec (power.inhab A) = λ f, f (power.inhab.rep A)
        //
        let CmdInstance {
            name,
            local_types,
            local_classes,
            params,
            target_ty,
            mut fields,
        } = cmd;
        if self.has_const(&name) {
            bail!("already defined");
        }
        for i in 0..local_types.len() {
            for j in i + 1..local_types.len() {
                if local_types[i] == local_types[j] {
                    bail!("duplicate type variables");
                }
            }
        }
<<<<<<< HEAD
=======
        for local_type_const in self.local_type_consts.iter().rev() {
            if local_types.contains(local_type_const) {
                // shadowed by the .{} binder
                continue;
            }
            if !local_classes
                .iter()
                .any(|local_class| local_class.contains_local(local_type_const))
                && !params
                    .iter()
                    .any(|param| param.ty.contains_local(local_type_const))
                && !target_ty.contains_local(local_type_const)
            {
                // unused
                continue;
            }
            local_types.insert(0, local_type_const.clone());
        }
>>>>>>> 0f586b6f
        let mut local_env = LocalEnv {
            local_types: local_types.clone(),
            local_classes: vec![],
            locals: vec![],
        };
        for local_class in &local_classes {
            self.elaborate_class(&mut local_env, local_class)?;
            local_env.local_classes.push(local_class.clone());
        }
        for i in 0..params.len() {
            for j in i + 1..params.len() {
                if params[i].id == params[j].id {
                    bail!("duplicate parameters");
                }
            }
        }
        for param in &params {
            self.elaborate_type(&mut local_env, &param.ty, Kind::base())?;
            local_env.locals.push(param.clone());
        }
        self.elaborate_type(&mut local_env, &target_ty, Kind::base())?;
        let Type::Const(structure_name) = target_ty.head() else {
            bail!("type of instance must be a structure");
        };
        let structure_name = structure_name.name.clone();
        let Some(cmd_structure) = self.structure_table.get(&structure_name) else {
            bail!("type of instance must be a structure");
        };
        let mut type_subst = Vec::with_capacity(cmd_structure.local_types.len());
        for (x, t) in zip(&cmd_structure.local_types, target_ty.args()) {
            type_subst.push((x.clone(), t.clone()));
        }
        let type_subst = type_subst;
        if cmd_structure.fields.len() != fields.len() {
            bail!("number of fields mismatch");
        }
        let mut num_consts = 0;
        for (structure_field, field) in zip(&cmd_structure.fields, &mut fields) {
            match (structure_field, field) {
                (
                    StructureField::Const(StructureConst {
                        name: structure_field_name,
                        ty: structure_field_ty,
                    }),
                    InstanceField::Def(InstanceDef {
                        name: field_name,
                        ty,
                        ..
                    }),
                ) => {
                    let structure_field_name = structure_field_name.clone();
                    let field_name = field_name.clone();
                    let field_fullname = name.extend(field_name.as_str());
                    if self.has_const(&field_fullname) {
                        bail!("already defined");
                    }
                    if structure_field_name != field_name {
                        bail!("field name mismatch");
                    }
                    self.elaborate_type(&mut local_env, ty, Kind::base())?;
                    let structure_field_ty = structure_field_ty.subst(&type_subst);
                    if structure_field_ty != *ty {
                        bail!("type mismatch");
                    }
                    local_env.locals.push(Local {
                        id: Id::from_name(field_name),
                        ty: ty.clone(),
                    });
                    num_consts += 1;
                }
                (StructureField::Const(_), _) => {
                    bail!("definition expected");
                }
                (
                    StructureField::Axiom(StructureAxiom {
                        name: structure_field_name,
                        target: structure_field_target,
                    }),
                    InstanceField::Lemma(InstanceLemma {
                        name: field_name,
                        target,
                        ..
                    }),
                ) => {
                    let structure_field_name = structure_field_name.clone();
                    let field_name = field_name.clone();
                    let field_fullname = name.extend(field_name.as_str());
                    if self.has_axiom(&field_fullname) {
                        bail!("already defined");
                    }
                    if structure_field_name != field_name {
                        bail!("field name mismatch");
                    }
                    self.elaborate_term(&mut local_env, target, &mk_type_prop())?;
                    let mut structure_field_target = structure_field_target.clone();
                    let new_target = structure_field_target.subst_type(&type_subst);
                    structure_field_target = new_target;
                    if !structure_field_target.alpha_eq(target) {
                        bail!("target mismatch");
                    }
                }
                (StructureField::Axiom(_), _) => {
                    bail!("lemma expected");
                }
            }
        }
        local_env
            .locals
            .truncate(local_env.locals.len() - num_consts);
        let rec_name = name.extend("rec");
        if self.has_axiom(&rec_name) {
            bail!("already defined");
        }
        // well-formedness check (all but entity elaboration) is completed.

        // generate a delcaration per field first
        let mut subst = vec![];
        for field in &mut fields {
            match field {
                InstanceField::Def(InstanceDef {
                    name: field_name,
                    ty,
                    target,
                }) => {
                    let field_name = field_name.clone();
                    // e.g. def power.inhab.rep.{u} (A : set u) : set (set u) := power A
                    let new_target = target.subst(&subst);
                    *target = new_target;
                    self.elaborate_term(&mut local_env, target, ty)?;

                    let fullname = name.extend(field_name.as_str());
                    let target_ty = ty.arrow(params.iter().map(|param| param.ty.clone()));
                    self.add_const(
                        fullname.clone(),
                        local_types.clone(),
                        local_classes.clone(),
                        target_ty,
                    );
                    let target = {
                        let mut m = target.clone();
                        m = m.abs(&params);
                        m
                    };
                    self.add_delta(fullname.clone(), target);

                    // rep ↦ inhab.rep.{u} A
                    let mut target = mk_const(
                        fullname,
                        local_types.iter().cloned().map(mk_type_local).collect(),
                        local_classes
                            .iter()
                            .map(|c| mk_instance_local(c.clone()))
                            .collect(),
                    );
                    target = target.apply(params.iter().map(|param| mk_local(param.id)));
                    subst.push((Id::from_name(field_name.clone()), target));
                }
                InstanceField::Lemma(InstanceLemma {
                    name: field_name,
                    target,
                    holes,
                    expr,
                }) => {
                    let field_name = field_name.clone();
                    // e.g. lemma power.inhab.inhabited.{u} : ∃ a, a ∈ rep := (..)
                    let new_target = target.subst(&subst);
                    *target = new_target;
                    expr.subst(&subst);
                    self.elaborate_expr(&mut local_env, holes.clone(), expr, target)?;
                    self.proof_env().check_prop(
                        &mut local_env,
                        &mut proof::LocalEnv::default(),
                        expr,
                        target,
                    );

                    let fullname = name.extend(field_name.as_str());
                    let mut target = target.clone();
                    target = generalize(&target, &params);
                    self.add_axiom(fullname, local_types.clone(), local_classes.clone(), target);
                }
            }
        }

        // e.g. const power.inhab.{u} : set u → inhab (set u)
        let mut target = target_ty.clone();
        for param in params.iter().rev() {
            target = target.arrow([param.ty.clone()]);
        }
        self.add_const(
            name.clone(),
            local_types.clone(),
            local_classes.clone(),
            target,
        );

        // generate spec
        //   axiom power.inhab.spec.{u, α} (A : set u) : inhab.rec.{set u, α} (power.inhab A) = λ (f : set (set u) → α), f (power.inhab.rep A)
        let ret_ty = generate_fresh_local_type(&local_types);
        let mut left = mk_const(
            structure_name.extend("rec"),
            target_ty
                .args()
                .into_iter()
                .cloned()
                .chain([mk_type_local(ret_ty.clone())])
                .collect(),
            vec![],
        );
        left = left.apply([{
            let mut target = mk_const(
                name.clone(),
                local_types.iter().cloned().map(mk_type_local).collect(),
                local_classes
                    .iter()
                    .map(|c| mk_instance_local(c.clone()))
                    .collect(),
            );
            target = target.apply(params.iter().map(|param| mk_local(param.id)));
            target
        }]);
        let f = Local {
            id: Id::fresh_with_name(Name::intern("f")),
            ty: mk_type_local(ret_ty.clone()).arrow(fields.iter().filter_map(
                |field| match field {
                    InstanceField::Def(field) => Some(field.ty.clone()),
                    InstanceField::Lemma(_) => None,
                },
            )),
        };
        let mut right = mk_local(f.id);
        right = right.apply(fields.iter().filter_map(|field| match field {
            InstanceField::Def(field) => {
                let mut target = mk_const(
                    name.extend(field.name.as_str()),
                    local_types.iter().cloned().map(mk_type_local).collect(),
                    vec![],
                );
                target = target.apply(params.iter().map(|param| mk_local(param.id)));
                Some(target)
            }
            InstanceField::Lemma(_) => None,
        }));
        right = right.abs(slice::from_ref(&f));
        let mut target = mk_const(
            QualifiedName::intern("eq"),
            vec![{ mk_type_local(ret_ty.clone()).arrow([f.ty.clone()]) }],
            vec![],
        );
        target = target.apply([left, right]);
        target = generalize(&target, &params);
        let mut local_types = local_types.clone();
        local_types.push(ret_ty);
        self.add_axiom(rec_name, local_types, local_classes, target);
        Ok(())
    }

    fn run_class_structure_cmd(&mut self, cmd: CmdClassStructure) -> anyhow::Result<()> {
        let CmdClassStructure {
            name,
            local_types,
            mut fields,
        } = cmd;
        if self.has_class_predicate(&name) {
            bail!("already defined");
        }
        for i in 0..local_types.len() {
            for j in i + 1..local_types.len() {
                if local_types[i] == local_types[j] {
                    bail!("duplicate type variables");
                }
            }
        }
        let mut local_env = LocalEnv {
            local_types: local_types.clone(),
            local_classes: vec![],
            locals: vec![],
        };
        let mut const_field_names: Vec<Name> = vec![];
        let mut axiom_field_names: Vec<Name> = vec![];
        for field in &mut fields {
            match field {
                ClassStructureField::Const(ClassStructureConst {
                    name: field_name,
                    ty: field_ty,
                }) => {
                    let field_name = field_name.clone();
                    let fullname = name.extend(field_name.as_str());
                    if self.has_const(&fullname) {
                        bail!("already defined");
                    }
                    if const_field_names.contains(&field_name) {
                        bail!("duplicate const field");
                    }
                    const_field_names.push(field_name.clone());
                    self.elaborate_type(&mut local_env, field_ty, Kind::base())?;
                    local_env.locals.push(Local {
                        id: Id::from_name(field_name.clone()),
                        ty: field_ty.clone(),
                    });
                }
                ClassStructureField::Axiom(ClassStructureAxiom {
                    name: field_name,
                    target,
                }) => {
                    let field_name = field_name.clone();
                    let fullname = name.extend(field_name.as_str());
                    if self.has_axiom(&fullname) {
                        bail!("already defined");
                    }
                    if axiom_field_names.contains(&field_name) {
                        bail!("duplicate axiom field");
                    }
                    axiom_field_names.push(field_name);
                    self.elaborate_term(&mut local_env, target, &mk_type_prop())?;
                }
            }
        }
        // well-formedness check is completed.
        self.class_structure_table.insert(
            name.clone(),
            CmdClassStructure {
                name: name.clone(),
                local_types: local_types.clone(),
                fields: fields.clone(),
            },
        );
        self.add_class_predicate(
            name.clone(),
            ClassType {
                arity: local_types.len(),
            },
        );
        let this_class = Class {
            name: name.clone(),
            args: local_types.iter().cloned().map(mk_type_local).collect(),
        };
        let this_instance = mk_instance_local(this_class.clone());
        let mut subst = vec![];
        for field in &fields {
            match field {
                ClassStructureField::Const(ClassStructureConst {
                    name: field_name,
                    ty,
                }) => {
                    let fullname = name.extend(field_name.as_str());
                    self.add_const(
                        fullname.clone(),
                        local_types.clone(),
                        vec![this_class.clone()],
                        ty.clone(),
                    );
                    self.add_kappa(fullname.clone());

                    let target = mk_const(
                        fullname.clone(),
                        local_types.iter().cloned().map(mk_type_local).collect(),
                        vec![this_instance.clone()],
                    );
                    subst.push((Id::from_name(field_name.clone()), target));
                }
                ClassStructureField::Axiom(ClassStructureAxiom {
                    name: field_name,
                    target,
                }) => {
                    let fullname = name.extend(field_name.as_str());
                    let mut target = target.clone();
                    let new_target = target.subst(&subst);
                    target = new_target;
                    self.add_axiom(
                        fullname,
                        local_types.clone(),
                        vec![this_class.clone()],
                        target,
                    );
                }
            }
        }
        Ok(())
    }

    fn run_class_instance_cmd(&mut self, cmd: CmdClassInstance) -> anyhow::Result<()> {
        let CmdClassInstance {
            name,
            local_types,
            local_classes,
            target,
            mut fields,
        } = cmd;
        if self.has_class_instance(&name) {
            bail!("already defined");
        }
        for i in 0..local_types.len() {
            for j in i + 1..local_types.len() {
                if local_types[i] == local_types[j] {
                    bail!("duplicate type variables");
                }
            }
        }
        let mut local_env = LocalEnv {
            local_types: local_types.clone(),
            local_classes: vec![],
            locals: vec![],
        };
        for local_class in &local_classes {
            self.elaborate_class(&mut local_env, local_class)?;
            local_env.local_classes.push(local_class.clone());
        }
        self.elaborate_class(&mut local_env, &target)?;
        // TODO: this implementation is too conservative.
        for instance in self.class_instance_table.values() {
            let instance_target = {
                let mut type_subst = Vec::with_capacity(instance.local_types.len());
                for name in &instance.local_types {
                    type_subst.push((name.clone(), mk_fresh_type_hole()));
                }
                instance.target.subst(&type_subst)
            };
            if target.matches(&instance_target).is_some() {
                bail!("overlapping instances are disallowed");
            }
        }
        let cmd_structure = self.class_structure_table.get(&target.name).unwrap();
        let mut type_subst = Vec::with_capacity(cmd_structure.local_types.len());
        for (x, t) in zip(&cmd_structure.local_types, &target.args) {
            type_subst.push((x.clone(), t.clone()));
        }
        if cmd_structure.fields.len() != fields.len() {
            bail!("number of fields mismatch");
        }
        let mut subst = vec![];
        for (structure_field, field) in zip(&cmd_structure.fields, &mut fields) {
            match (structure_field, field) {
                (
                    ClassStructureField::Const(ClassStructureConst {
                        name: structure_field_name,
                        ty: structure_field_ty,
                    }),
                    ClassInstanceField::Def(ClassInstanceDef {
                        name: field_name,
                        ty,
                        target,
                    }),
                ) => {
                    let structure_field_name = structure_field_name.clone();
                    let field_name = field_name.clone();
                    if structure_field_name != field_name {
                        bail!("field name mismatch");
                    }
                    self.elaborate_type(&mut local_env, ty, Kind::base())?;
                    let structure_field_ty = structure_field_ty.subst(&type_subst);
                    if structure_field_ty != *ty {
                        bail!("type mismatch");
                    }
                    self.elaborate_term(&mut local_env, target, ty)?;
                    subst.push((Id::from_name(field_name.clone()), target.clone()));
                }
                (ClassStructureField::Const(_), _) => {
                    bail!("definition expected");
                }
                (
                    ClassStructureField::Axiom(ClassStructureAxiom {
                        name: structure_field_name,
                        target: structure_field_target,
                    }),
                    ClassInstanceField::Lemma(ClassInstanceLemma {
                        name: field_name,
                        target,
                        holes,
                        expr,
                    }),
                ) => {
                    let structure_field_name = structure_field_name.clone();
                    let field_name = field_name.clone();
                    if structure_field_name != field_name {
                        bail!("field name mismatch");
                    }
                    self.elaborate_term(&mut local_env, target, &mk_type_prop())?;
                    let mut structure_field_target = structure_field_target.clone();
                    let new_target = structure_field_target.subst_type(&type_subst);
                    structure_field_target = new_target;
                    let new_target = structure_field_target.subst(&subst);
                    structure_field_target = new_target;
                    if !structure_field_target.alpha_eq(target) {
                        bail!("target mismatch");
                    }
                    self.elaborate_expr(&mut local_env, holes.clone(), expr, target)?;
                    self.proof_env().check_prop(
                        &mut local_env,
                        &mut proof::LocalEnv::default(),
                        expr,
                        target,
                    );
                }
                (ClassStructureField::Axiom(_), _) => {
                    bail!("lemma expected");
                }
            }
        }
        // well-formedness check is completed.
        let mut method_table = HashMap::new();
        for field in &fields {
            match field {
                ClassInstanceField::Def(ClassInstanceDef {
                    name: field_name,
                    target,
                    ..
                }) => {
                    let field_name = field_name.clone();
                    let target = target.clone();
                    let fullname = cmd_structure.name.extend(field_name.as_str());
                    method_table.insert(fullname, target);
                }
                ClassInstanceField::Lemma(_) => {}
            }
        }
        self.add_class_instance(
            name.clone(),
            local_types,
            local_classes,
            target,
            method_table,
        );
        Ok(())
    }
}<|MERGE_RESOLUTION|>--- conflicted
+++ resolved
@@ -830,24 +830,6 @@
                         }
                     }
                 }
-<<<<<<< HEAD
-=======
-                for local_type_const in self.local_type_consts.iter().rev() {
-                    if local_types.contains(local_type_const) {
-                        // shadowed by the .{} binder
-                        continue;
-                    }
-                    if !local_classes
-                        .iter()
-                        .any(|local_class| local_class.contains_local(local_type_const))
-                        && !ty.contains_local(local_type_const)
-                    {
-                        // unused
-                        continue;
-                    }
-                    local_types.insert(0, local_type_const.clone());
-                }
->>>>>>> 0f586b6f
                 let mut local_env = LocalEnv {
                     local_types: local_types.clone(),
                     local_classes: vec![],
@@ -886,24 +868,6 @@
                         }
                     }
                 }
-<<<<<<< HEAD
-=======
-                for local_type_const in self.local_type_consts.iter().rev() {
-                    if local_types.contains(local_type_const) {
-                        // shadowed by the .{} binder
-                        continue;
-                    }
-                    if !local_classes
-                        .iter()
-                        .any(|local_class| local_class.contains_local(local_type_const))
-                        && !target.contains_local_type(local_type_const)
-                    {
-                        // unused
-                        continue;
-                    }
-                    local_types.insert(0, local_type_const.clone());
-                }
->>>>>>> 0f586b6f
                 let mut local_env = LocalEnv {
                     local_types: local_types.clone(),
                     local_classes: vec![],
@@ -937,24 +901,6 @@
                         }
                     }
                 }
-<<<<<<< HEAD
-=======
-                for local_type_const in self.local_type_consts.iter().rev() {
-                    if local_types.contains(local_type_const) {
-                        // shadowed by the .{} binder
-                        continue;
-                    }
-                    if !local_classes
-                        .iter()
-                        .any(|local_class| local_class.contains_local(local_type_const))
-                        && !target.contains_local_type(local_type_const)
-                    {
-                        // unused
-                        continue;
-                    }
-                    local_types.insert(0, local_type_const.clone());
-                }
->>>>>>> 0f586b6f
                 let mut local_env = LocalEnv {
                     local_types: local_types.clone(),
                     local_classes: vec![],
@@ -992,24 +938,6 @@
                         }
                     }
                 }
-<<<<<<< HEAD
-=======
-                for local_type_const in self.local_type_consts.iter().rev() {
-                    if local_types.contains(local_type_const) {
-                        // shadowed by the .{} binder
-                        continue;
-                    }
-                    if !local_classes
-                        .iter()
-                        .any(|local_class| local_class.contains_local(local_type_const))
-                        && !ty.contains_local(local_type_const)
-                    {
-                        // unused
-                        continue;
-                    }
-                    local_types.insert(0, local_type_const.clone());
-                }
->>>>>>> 0f586b6f
                 let mut local_env = LocalEnv {
                     local_types: local_types.clone(),
                     local_classes: vec![],
@@ -1351,13 +1279,8 @@
         //
         let CmdInductive {
             name,
-<<<<<<< HEAD
-            local_name,
+            local_id,
             local_types,
-=======
-            local_id,
-            mut local_types,
->>>>>>> 0f586b6f
             params,
             target_ty,
             mut ctors,
@@ -1372,24 +1295,6 @@
                 }
             }
         }
-<<<<<<< HEAD
-=======
-        for local_type_const in self.local_type_consts.iter().rev() {
-            if local_types.contains(local_type_const) {
-                // shadowed by the .{} binder
-                continue;
-            }
-            if !params
-                .iter()
-                .any(|param| param.ty.contains_local(local_type_const))
-                && !target_ty.contains_local(local_type_const)
-            {
-                // unused
-                continue;
-            }
-            local_types.insert(0, local_type_const.clone());
-        }
->>>>>>> 0f586b6f
         let mut local_env = LocalEnv {
             local_types: local_types.clone(),
             local_classes: vec![],
@@ -1911,27 +1816,6 @@
                 }
             }
         }
-<<<<<<< HEAD
-=======
-        for local_type_const in self.local_type_consts.iter().rev() {
-            if local_types.contains(local_type_const) {
-                // shadowed by the .{} binder
-                continue;
-            }
-            if !local_classes
-                .iter()
-                .any(|local_class| local_class.contains_local(local_type_const))
-                && !params
-                    .iter()
-                    .any(|param| param.ty.contains_local(local_type_const))
-                && !target_ty.contains_local(local_type_const)
-            {
-                // unused
-                continue;
-            }
-            local_types.insert(0, local_type_const.clone());
-        }
->>>>>>> 0f586b6f
         let mut local_env = LocalEnv {
             local_types: local_types.clone(),
             local_classes: vec![],
